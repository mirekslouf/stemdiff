'''
stemdiff.detectors
------------------
Known detectors for package stemdiff.

This module is basically a container of classes.
Each class describes a pixelated STEM detector, from which we get datafiles.
The description is not difficult - all we need to define is
detector name, detector size, data type, upscaling coefficient,
and how to read/save datafiles in given detector format.

All detector parameters are described below in TimePix detector class.
Therefore, the new classes = new detectors can be added quite easily:

* Copy the class describing TimePix detector.
* Rename the class as needed, for example: My_new_STEM_detector.
* Re-define all properties and methods of the new class as necessary.
* When you are done, the new detector can be used within STEMDIFF package.
'''

import sys
import inspect
import numpy as np
from PIL import Image
    
def list_of_known_detectors():
    '''
    Get a list of known detectors = classes defined in stemdiff.detectors.

    Returns
    -------
    detectors : list
        List of known detectors = classes defined in stemdiff.detectors module.
    '''
    # Prepare list of known detectors
    detectors = []
    # Get names of all classes in current module
    # Based on stackoveflow: https://stackoverflow.com/q/1796180
    for name, obj in inspect.getmembers(sys.modules[__name__]):
        if inspect.isclass(obj):
            detectors.append(obj)
    # Return list of known detectors
    return(detectors)

def print_known_detectors():
    '''
    Print a list of known detectors = classes defined in stemdiff.detectors.

    Returns
    -------
    Nothing
        The list of detectors is just printed on the screen.
    '''
    detectors = list_of_known_detectors()
    print('List of knonw detectors = classes defined in stemdiff.detectors:')
    for detector in detectors:
        print(detector)

class TimePix:
    '''
    Definition of TimePix detector.
    
    Parameters
    ----------
    detector_name : str, default is 'TimePix'
        Name of the detector.
        Keep the default unless you have specific reasons.
    detector_size : integer, default is 256
        Size of the detector in pixels.
        Keep the default unless you have specific reasons.
    max_intensity : int, default is 11810
        Maximum intensity of TimePix detector.
        Keep the default unless you have specific reasons.
    data_type : numpy data type, optional, default is np.uint16
        Type of data, which are saved in the binary file.
        TimePix detector saves the data as 16-bit integers.
        This corresponds to np.uint16 (more info in NumPy documentation).
    upscale : integer, default is 4
        Upscaling coefficient.
        Final image size = detector_size * upscale.
        The upscaling coefficient increases the detector resolution.
        Surprisingly enough, the upscaling helps to improve final resolution.
    
    Returns
    -------
    TimePix detector object.
    '''
    
    def __init__(self, detector_name='TimePix', 
                 detector_size=256, max_intensity=11810, 
                 data_type=np.uint16, upscale=4):
        '''
        Initialize parameters of TimePix detector.
        The parameters are described above in class definition.
        '''
        self.detector_name = detector_name
        self.detector_size = detector_size
        self.max_intensity = max_intensity
        self.data_type = data_type
        self.upscale = upscale
    
    def read_datafile(self, filename, arr_size=None):
        '''
        Read datafile in TimePix detector format.

        Parameters
        ----------
        filename : str or path
            Name of the datafile to read.
        arr_size : int, optional, default is None
            Size of the square array to reade.
            Typically, we read original datafiles with size = detector.size.
            Nonetheless, we can read saved also datafiles with size = arr_size.

        Returns
        -------
        arr : 2D-numpy array
            2D-array containing image from TimePix detector.
            Each element of the array = the intensity detected at given pixel.
        '''
        # Read binary datafile (to 1D-array)
        arr = np.fromfile(filename, dtype=self.data_type)
        # Determine edge of the file - we work only with square files
        edge = int(np.sqrt(arr.size))
        # Reshape the array and return
        arr = arr.reshape(edge, edge)
        return(arr)
    
    def save_datafile(self, arr, filename):
        '''
        Save 2D-array as a datafile in the TimePix detector format.
        '''
        # Slightly modified according to
        # https://stackoverflow.com/q/43211616
        fh = open(filename,'wb')
        arr = arr.flatten()
        BlockArray = np.array(arr).astype(np.uint16)
        BlockArray.tofile(fh)
        fh.close()
    

class Secom:
<<<<<<< HEAD
    
=======
>>>>>>> 4e519a72
    '''
    Definition of Secom detector.
    
    Parameters
    ----------
    detector_name : str, default is 'Secom'
        Name of the detector.
        Keep the default unless you have specific reasons.
    detector_size : integer, default is 2048
        Size of the detector in pixels.
        Keep the default unless you have specific reasons.
<<<<<<< HEAD
    data_type : tiff files
        
=======
    data_type : numpy data type, optional, default is np.uint16
        Type of data, which are saved in the Secom TIFF-files.
        Secom detector saves the data as 16-bit TIFF files.
        This corresponds to np.uint16 (more info in NumPy documentation).
>>>>>>> 4e519a72
    upscale : integer, default is 1
        Upscaling coefficient.
        Final image size = detector_size * upscale.
        The upscaling coefficient increases the detector resolution.
        Surprisingly enough, the upscaling helps to improve final resolution.
    
    Returns
    -------
    Secom detector object.
    '''
    
    def __init__(self, detector_name='Secom', 
                 detector_size=2048, max_intensity=65536,
                 data_type=np.uint16, upscale=1):
        '''
        Initialize parameters of Secom detector.
        The parameters are described above in class definition.
        '''
        self.detector_name = detector_name
        self.detector_size = detector_size
        self.max_intensity = max_intensity
        self.data_type = data_type
        self.upscale = upscale
    
    def read_datafile(self, filename, arr_size=None):
        '''
        Read datafile in Secom detector format.

        Parameters
        ----------
        filename : str or path
            Name of the datafile to read.

        Returns
        -------
        arr : 2D-numpy array
            2D-array containing image from Secom detector.
            Each element of the array = the intensity detected at given pixel.
        '''
        
        arr = np.array(Image.open(filename)) 
        return(arr)
    
    def save_datafile(self, arr, filename):
        '''
        Save 2D-array as a datafile in the Secom detector format.
        '''
        im = Image.fromarray(arr.astype(np.uint16))
        im.save(filename)
<<<<<<< HEAD

=======
>>>>>>> 4e519a72

class Arina:
    
    # TODO: Radim
    # The same like for Secom, using method copy+paste+modify :-)
    
    pass<|MERGE_RESOLUTION|>--- conflicted
+++ resolved
@@ -140,10 +140,6 @@
     
 
 class Secom:
-<<<<<<< HEAD
-    
-=======
->>>>>>> 4e519a72
     '''
     Definition of Secom detector.
     
@@ -155,15 +151,10 @@
     detector_size : integer, default is 2048
         Size of the detector in pixels.
         Keep the default unless you have specific reasons.
-<<<<<<< HEAD
-    data_type : tiff files
-        
-=======
     data_type : numpy data type, optional, default is np.uint16
         Type of data, which are saved in the Secom TIFF-files.
         Secom detector saves the data as 16-bit TIFF files.
         This corresponds to np.uint16 (more info in NumPy documentation).
->>>>>>> 4e519a72
     upscale : integer, default is 1
         Upscaling coefficient.
         Final image size = detector_size * upscale.
@@ -213,10 +204,7 @@
         '''
         im = Image.fromarray(arr.astype(np.uint16))
         im.save(filename)
-<<<<<<< HEAD
-
-=======
->>>>>>> 4e519a72
+
 
 class Arina:
     
