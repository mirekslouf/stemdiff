'''
stemdiff.sum
------------
The summation of 4D-STEM datafiles to create one 2D powder diffraction file.

In stemdiff, we can sum datafiles in with or without 2D-PSF deconvolution.
We just call function sum_datafiles with various arguments as explained below.
The key argument determining type of deconvolution is deconv:
    
* deconv=0 = sum *without* deconvolution
* deconv=1 = sum deconvolution, fixed PSF from selected datafiles
* deconv=2 = sum with deconvolution, individual PSF from central region
* deconv=3 = sum with deconvolution, individual PSF from whole datafile
'''

import numpy as np
import stemdiff.io
import stemdiff.dbase
from skimage import restoration


def sum_datafiles(
        SDATA, DIFFIMAGES,
        df, deconv=0, iterate=10, psf=None, cake=None, subtract=None):
    '''
    Sum datafiles from a 4D-STEM dataset.
    
    Parameters
    ----------
    SDATA : stemdiff.gvars.SourceData object
        The object describes source data (detector, data_dir, filenames).
    DIFFIMAGES : stemdiff.gvars.DiffImages object
        Object describing the diffraction images/patterns.
    df : pandas.DataFrame object
        Database with datafile names and characteristics.
    deconv : int, optional, default is 0
        Deconvolution type:
        0 = no deconvolution,
        1 = deconvolution based on external PSF,
        2 = deconvolution based on PSF from central region,
        3 = deconvolution based on PSF from whole datafile.    
    iterate : integer, optional, default is 10  
        Number of iterations during the deconvolution.
    psf : 2D-numpy array or None, optional, default is None
        Array representing 2D-PSF function.
        Relevant only for deconv = 1.
        
    Returns
    -------
    final_arr : 2D numpy array
        The array is a sum of datafiles;
        if the datafiles are pre-filtered, we get sum of filtered datafiles,
        if PSF is given, we get sum of datafiles with PSF deconvolution.
    
    Technical notes
    ---------------
    This function works as signpost.
    It reads the summation parameters and
    calls more specific summation function.
    '''
    if deconv == 0:
        arr = sum_without_deconvolution(
            SDATA, DIFFIMAGES, df)
    elif deconv == 1:
        arr = sum_with_deconvolution_type1( 
            SDATA, DIFFIMAGES, df, psf, iterate)
    elif deconv == 2:
        arr = sum_with_deconvolution_type2(
            SDATA, DIFFIMAGES, df, iterate)
    elif deconv == 3:
        arr = sum_with_deconvolution_type3(
            SDATA, DIFFIMAGES, df, iterate, cake, subtract)
    else:
        print(f'Unknown deconvolution type: deconv={deconv}')
        print('Nothing to do.')
        return(None)
    return(arr)

def sum_without_deconvolution(SDATA, DIFFIMAGES, df):
    '''
    Sum datafiles wihtout deconvolution.

    * Parameters of the function:
        - This function is usually called from stemdiff.sum.sum_files.
        - The parameters are transferred from the sum_files function
'''
    # Prepare variables
    n = 0  # number of summed datafiles
    R = SDATA.detector.upscale
    img_size = DIFFIMAGES.imgsize
    # Prepare array for summation
    # (for the precise center determination, we must sum upscaled arrays
    sum_arr   = np.zeros((img_size*R,img_size*R), dtype=np.float32)
    # Sum datafiles
    for index,datafile in df.iterrows():
        # Read datafile to array
        datafile_name = SDATA.data_dir.joinpath(datafile.DatafileName)
        arr = stemdiff.io.Datafiles.read(SDATA, datafile_name)
        # Rescale/upscale datafile and THEN remove border region
        # (i) the accurate image center must be taken from the upscaled image
        # (ii) then the borders can be removed with respect to the center
        # (This procedure is necessary to center the images precisely.
        # (The accurate centers from upscaled images are saved in database.
        # (Some border region should ALWAYS be cut, for two reasons:
        # (i) weak/zero diffractions at edges and (ii) detector edge artifacts
        arr = stemdiff.io.Arrays.rescale(arr, R, order=3)
        xc,yc = (round(datafile.Xcenter),round(datafile.Ycenter))
        arr = stemdiff.io.Arrays.remove_edges(arr,img_size*R,xc,yc)
        # Add current datafile/array to summation
        sum_arr += arr
        # Update n = number of summed arrays
        n += 1
    # Prepare final array = (1) normalize summation and (2) convert to final
    sum_arr = sum_arr/n
    final_arr = np.round(sum_arr).astype(np.uint16)
    # Return the final array
    return(final_arr)

def sum_with_deconvolution_type1(SDATA, DIFFIMAGES, df, psf, iterate):
    '''
    Sum datafiles with 2D-PSF deconvolution of type1.
    
    This function is usually called from stemdiff.sum.sum_datafiles.
    For argument description see the abovementioned function.
    
    * What is deconvolution type1:
        - Richardson-Lucy deconvolution.
        - 2D-PSF function estimated from files with negligible diffractions.
        - Therefore, the 2D-PSF function is the same for all summed datafiles.
    * Parameters of the function:
        - This function is usually called from stemdiff.sum.sum_files.
        - The parameters are transferred from the sum_files function
    '''
    # Prepare variables .......................................................
    n = 0
    R = SDATA.detector.upscale
    img_size = DIFFIMAGES.imgsize
    # Prepare array for summation
    # (for better precision, we use deconvolution on rescaled/upscaled array
    sum_arr = np.zeros((img_size*R,img_size*R), dtype=np.float32)
    # Sum datafiles
    # (we sum datafiles cut, rescaled, and deconvoluted
    # (rescaling DURING the summation => smoother deconvolution function
    # Sum with deconvolution, external PSF from low-diffracting files .........
    for index,datafile in df.iterrows():
        # (0) Simple progress indicator
        print('.', end='')
        # (1) Read datafile
        datafile_name = SDATA.data_dir.joinpath(datafile.DatafileName)
        arr = stemdiff.io.Datafiles.read(SDATA, datafile_name)
        # (2) Rescale/upscale datafile and THEN remove border region
        # (i) the accurate image center must be taken from the upscaled image
        # (ii) then the borders can be removed with respect to the center
        # (This procedure is necessary to center the images precisely.
        # (The accurate centers from upscaled images are saved in database.
        # (Some border region should ALWAYS be cut, for two reasons:
        # (i) weak/zero diffractions at edges and (ii) detector edge artifacts
        arr = stemdiff.io.Arrays.rescale(arr, R, order=3)
        xc,yc = (round(datafile.Xcenter),round(datafile.Ycenter))
        arr = stemdiff.io.Arrays.remove_edges(arr,img_size*R,xc,yc)        
        # (3) Deconvolute using the external PSF
        # (a) save np.max, normalize
        # (reason: deconvolution algorithm requires normalized arrays...
        # (...and we save original max.intensity to re-normalize the result
        norm_const = np.max(arr)
        arr_norm = arr/np.max(arr)
        psf_norm = psf/np.max(psf)
        # (b) perform the deconvolution
        arr_deconv = restoration.richardson_lucy(
            arr_norm, psf_norm, num_iter=iterate)
        # (c) restore original range of intensities = re-normalize
        arr = arr_deconv * norm_const
        # (4) Add rescaled and deconvoluted array to summation
        sum_arr += arr
        # (5) Updated n = number of summed arrays
        n += 1
    # Finalize and return result ..............................................
    # (a) terminate simple progress indicator
    print('End')
    # (b) normalize the final array
    sum_arr = sum_arr/n
    # (c) convert to final array with integer values
    # (why integer values? => arr with int's can be plotted as image and saved
    final_arr = np.round(sum_arr).astype(np.uint16)
    # (d) return the finalized array
    return(final_arr)


def sum_with_deconvolution_type2(SDATA, DIFFIMAGES, df, iterate):
    '''
    Sum datafiles with 2D-PSF deconvolution of type2.
    
    This function is usually called from stemdiff.sum.sum_datafiles.
    For argument description see the abovementioned function.

    * What is deconvolution type2:
        - Richardson-Lucy deconvolution.
        - The 2D-PSF function estimated from central region of each datafile.
    * Parameters of the function:
        - This function is usually called from stemdiff.sum.sum_files.
        - The parameters are transferred from the sum_files function
    '''
    # Prepare variables .......................................................
    n = 0
    R = SDATA.detector.upscale
    img_size = DIFFIMAGES.imgsize
    psf_size = DIFFIMAGES.psfsize
    # Prepare array for summation
    # (for better precision, we use deconvolution on rescaled/upscaled array
    sum_arr = np.zeros((img_size*R,img_size*R), dtype=np.float32)
    # Sum datafiles
    # (we sum datafiles cut, rescaled, and deconvoluted
    # (rescaling DURING the summation => smoother deconvolution function
    # Sum with deconvolution, PSF from center of image ........................
    for index,datafile in df.iterrows():
        # (0) Simple progress indicator
        print('.', end='')
        # (1) Read datafile
        datafile_name = SDATA.data_dir.joinpath(datafile.DatafileName)
        arr = stemdiff.io.Datafiles.read(SDATA, datafile_name) 
        # (2) Rescale/upscale datafile and THEN remove border region
        # (i) the accurate image center must be taken from the upscaled image
        # (ii) then the borders can be removed with respect to the center
        # (This procedure is necessary to center the images precisely.
        # (The accurate centers from upscaled images are saved in database.
        # (Some border region should ALWAYS be cut, for two reasons:
        # (i) weak/zero diffractions at edges and (ii) detector edge artifacts
        arr = stemdiff.io.Arrays.rescale(arr, R, order=3)
        xc,yc = (round(datafile.Xcenter),round(datafile.Ycenter))
        arr = stemdiff.io.Arrays.remove_edges(arr,img_size*R,xc,yc)        
        # (3) Prepare PSF from the center of given array
        psf = stemdiff.psf.PSFtype2.get_psf(arr, psf_size, circular=True)
        # (4) Deconvolute
        # (a) save np.max, normalize
        # (reason: deconvolution algorithm requires normalized arrays...
        # (...and we save original max.intensity to re-normalize the result
        norm_const = np.max(arr)
        arr_norm = arr/np.max(arr)
        psf_norm = psf/np.max(psf)
        # (b) perform the deconvolution
        arr_deconv = restoration.richardson_lucy(
            arr_norm, psf_norm, num_iter=iterate)
        # (c) restore original range of intensities = re-normalize
        arr = arr_deconv * norm_const
        # (5) Add rescaled and deconvoluted array to summation
        sum_arr += arr
        # (6) Updated n = number of summed arrays
        n += 1
    # Finalize and return result ..............................................
    # (a) terminate simple progress indicator
    print('End')
    # (b) normalize the final array
    sum_arr = sum_arr/n
    # (c) convert to final array with integer values
    # (why integer values? => arr with int's can be plotted as image and saved
    final_arr = np.round(sum_arr).astype(np.uint16)
    # (d) return the finalized array
    return(final_arr)

def sum_with_deconvolution_type3(
        SDATA, DIFFIMAGES, df, iterate, cake, subtract):
    '''
    Sum datafiles with 2D-PSF deconvolution of type3.
    
    * What deconvolution type3:
        - Richardson-Lucy deconvolution.
        - The 2D-PSF function is estimated from each (whole) datafile.
        - The diffractions in 2D-PSF are removed by means of "cake method".
    * Parameters of the function:
        - This function is usually called from stemdiff.sum.sum_files.
        - The parameters are transferred from the sum_files function
    '''
    
    # Prepare variables .......................................................   
    n = 0
    R = SDATA.detector.upscale
    # ! img_size and psf_size must by multiplied by R wherever relevant
    img_size = DIFFIMAGES.imgsize 
    psf_size = DIFFIMAGES.psfsize
    # Prepare array for summation
    # (for better precision, we use deconvolution on rescaled/upscaled array
    sum_arr = np.zeros((img_size*R,img_size*R), dtype=np.float32)
    # Sum datafiles
    # (we sum datafiles cut, rescaled, and deconvoluted
    # (rescaling DURING the summation => smoother deconvolution function
    # Sum with deconvolution, PSF from center of image ........................
    for index,datafile in df.iterrows():
        # (0) Simple progress indicator
        print('.', end='')
        # (1) Read datafile
        datafile_name = SDATA.data_dir.joinpath(datafile.DatafileName)
        arr = stemdiff.io.Datafiles.read(SDATA, datafile_name) 
        # (2) Rescale/upscale datafile and THEN remove border region
        # (i) the accurate image center must be taken from the upscaled image
        # (ii) then the borders can be removed with respect to the center
        # (This procedure is necessary to center the images precisely.
        # (The accurate centers from upscaled images are saved in database.
        # (Some border region should ALWAYS be cut, for two reasons:
        # (i) weak/zero diffractions at edges and (ii) detector edge artifacts
        arr = stemdiff.io.Arrays.rescale(arr, R, order=3)
        xc,yc = (round(datafile.Xcenter),round(datafile.Ycenter))
        arr = stemdiff.io.Arrays.remove_edges(arr,img_size*R,xc,yc)        
        # (3) Prepare PSF from the center of given array
        # ! psf_size must by multiplied by R
        psf = stemdiff.psf.PSFtype3.get_psf(arr, psf_size*R, cake, subtract)   
        if subtract:    
            # Individual background (PSF) subtraction
            arr = arr - psf
            # All negative values shoud go to zero!
            # (the negative values have result in many side effects and errors!
            arr = np.where(arr < 0, 0, arr)
<<<<<<< HEAD
        # (5) Deconvolute
        if iterate > 0:
            # (a) save np.max, normalize
            # (reason: deconvolution algorithm requires normalized arrays...
            # (...and we save original max.intensity to re-normalize the result
            norm_const = np.max(arr)
            arr_norm = arr/np.max(arr)
            psf_norm = psf/np.max(psf)
            # (b) perform the deconvolution
            arr_deconv = restoration.richardson_lucy(
                arr_norm, psf_norm, num_iter=iterate)
            # (c) restore original range of intensities = re-normalize
            arr = arr_deconv * norm_const
        # (6) Add rescaled and deconvoluted array to summation
=======
        # (4) Deconvolute
        # (a) save np.max, normalize
        # (reason: deconvolution algorithm requires normalized arrays...
        # (...and we save original max.intensity to re-normalize the result
        norm_const = np.max(arr)
        arr_norm = arr/np.max(arr)
        psf_norm = psf/np.max(psf)
        # (b) perform the deconvolution
        arr_deconv = restoration.richardson_lucy(
            arr_norm, psf_norm, num_iter=iterate)
        # (c) restore original range of intensities = re-normalize
        arr = arr_deconv * norm_const
        # (5) Add rescaled and deconvoluted array to summation
>>>>>>> 27bc9a77
        sum_arr += arr
        # (6) Updated n = number of summed arrays
        n += 1
    # Finalize and return result ..............................................
    # (a) terminate simple progress indicator
    print('End')
    # (b) normalize the final array
    sum_arr = sum_arr/n
    # (c) convert to final array with integer values
    # (why integer values? => arr with int's can be plotted as image and saved
    final_arr = np.round(sum_arr).astype(np.uint16)
    # (d) return the finalized array
    return(final_arr)

def sum_with_deconvolution_type4(
        DETECTOR, DATAFILES, DIFFIMAGES, df, iterate):
    '''
    Sum datafiles with 2D-PSF deconvolution of type4.
    
    * What is deconvolution type4: 
        - Richardson-Lucy deconvolution.
        - The 2D-PSF function estimated from whole datafile (~type3).
        - The 2D-PSF subtracted from the datafile (background removal).
        - Final deconvolution with 2D-PSF from central region (~type2).
    * Parameters of the function:
        - This function is usually called from stemdiff.sum.sum_files.
        - The parameters are transferred from the sum_files function
    '''
    pass
    

<|MERGE_RESOLUTION|>--- conflicted
+++ resolved
@@ -1,372 +1,355 @@
-'''
-stemdiff.sum
-------------
-The summation of 4D-STEM datafiles to create one 2D powder diffraction file.
-
-In stemdiff, we can sum datafiles in with or without 2D-PSF deconvolution.
-We just call function sum_datafiles with various arguments as explained below.
-The key argument determining type of deconvolution is deconv:
-    
-* deconv=0 = sum *without* deconvolution
-* deconv=1 = sum deconvolution, fixed PSF from selected datafiles
-* deconv=2 = sum with deconvolution, individual PSF from central region
-* deconv=3 = sum with deconvolution, individual PSF from whole datafile
-'''
-
-import numpy as np
-import stemdiff.io
-import stemdiff.dbase
-from skimage import restoration
-
-
-def sum_datafiles(
-        SDATA, DIFFIMAGES,
-        df, deconv=0, iterate=10, psf=None, cake=None, subtract=None):
-    '''
-    Sum datafiles from a 4D-STEM dataset.
-    
-    Parameters
-    ----------
-    SDATA : stemdiff.gvars.SourceData object
-        The object describes source data (detector, data_dir, filenames).
-    DIFFIMAGES : stemdiff.gvars.DiffImages object
-        Object describing the diffraction images/patterns.
-    df : pandas.DataFrame object
-        Database with datafile names and characteristics.
-    deconv : int, optional, default is 0
-        Deconvolution type:
-        0 = no deconvolution,
-        1 = deconvolution based on external PSF,
-        2 = deconvolution based on PSF from central region,
-        3 = deconvolution based on PSF from whole datafile.    
-    iterate : integer, optional, default is 10  
-        Number of iterations during the deconvolution.
-    psf : 2D-numpy array or None, optional, default is None
-        Array representing 2D-PSF function.
-        Relevant only for deconv = 1.
-        
-    Returns
-    -------
-    final_arr : 2D numpy array
-        The array is a sum of datafiles;
-        if the datafiles are pre-filtered, we get sum of filtered datafiles,
-        if PSF is given, we get sum of datafiles with PSF deconvolution.
-    
-    Technical notes
-    ---------------
-    This function works as signpost.
-    It reads the summation parameters and
-    calls more specific summation function.
-    '''
-    if deconv == 0:
-        arr = sum_without_deconvolution(
-            SDATA, DIFFIMAGES, df)
-    elif deconv == 1:
-        arr = sum_with_deconvolution_type1( 
-            SDATA, DIFFIMAGES, df, psf, iterate)
-    elif deconv == 2:
-        arr = sum_with_deconvolution_type2(
-            SDATA, DIFFIMAGES, df, iterate)
-    elif deconv == 3:
-        arr = sum_with_deconvolution_type3(
-            SDATA, DIFFIMAGES, df, iterate, cake, subtract)
-    else:
-        print(f'Unknown deconvolution type: deconv={deconv}')
-        print('Nothing to do.')
-        return(None)
-    return(arr)
-
-def sum_without_deconvolution(SDATA, DIFFIMAGES, df):
-    '''
-    Sum datafiles wihtout deconvolution.
-
-    * Parameters of the function:
-        - This function is usually called from stemdiff.sum.sum_files.
-        - The parameters are transferred from the sum_files function
-'''
-    # Prepare variables
-    n = 0  # number of summed datafiles
-    R = SDATA.detector.upscale
-    img_size = DIFFIMAGES.imgsize
-    # Prepare array for summation
-    # (for the precise center determination, we must sum upscaled arrays
-    sum_arr   = np.zeros((img_size*R,img_size*R), dtype=np.float32)
-    # Sum datafiles
-    for index,datafile in df.iterrows():
-        # Read datafile to array
-        datafile_name = SDATA.data_dir.joinpath(datafile.DatafileName)
-        arr = stemdiff.io.Datafiles.read(SDATA, datafile_name)
-        # Rescale/upscale datafile and THEN remove border region
-        # (i) the accurate image center must be taken from the upscaled image
-        # (ii) then the borders can be removed with respect to the center
-        # (This procedure is necessary to center the images precisely.
-        # (The accurate centers from upscaled images are saved in database.
-        # (Some border region should ALWAYS be cut, for two reasons:
-        # (i) weak/zero diffractions at edges and (ii) detector edge artifacts
-        arr = stemdiff.io.Arrays.rescale(arr, R, order=3)
-        xc,yc = (round(datafile.Xcenter),round(datafile.Ycenter))
-        arr = stemdiff.io.Arrays.remove_edges(arr,img_size*R,xc,yc)
-        # Add current datafile/array to summation
-        sum_arr += arr
-        # Update n = number of summed arrays
-        n += 1
-    # Prepare final array = (1) normalize summation and (2) convert to final
-    sum_arr = sum_arr/n
-    final_arr = np.round(sum_arr).astype(np.uint16)
-    # Return the final array
-    return(final_arr)
-
-def sum_with_deconvolution_type1(SDATA, DIFFIMAGES, df, psf, iterate):
-    '''
-    Sum datafiles with 2D-PSF deconvolution of type1.
-    
-    This function is usually called from stemdiff.sum.sum_datafiles.
-    For argument description see the abovementioned function.
-    
-    * What is deconvolution type1:
-        - Richardson-Lucy deconvolution.
-        - 2D-PSF function estimated from files with negligible diffractions.
-        - Therefore, the 2D-PSF function is the same for all summed datafiles.
-    * Parameters of the function:
-        - This function is usually called from stemdiff.sum.sum_files.
-        - The parameters are transferred from the sum_files function
-    '''
-    # Prepare variables .......................................................
-    n = 0
-    R = SDATA.detector.upscale
-    img_size = DIFFIMAGES.imgsize
-    # Prepare array for summation
-    # (for better precision, we use deconvolution on rescaled/upscaled array
-    sum_arr = np.zeros((img_size*R,img_size*R), dtype=np.float32)
-    # Sum datafiles
-    # (we sum datafiles cut, rescaled, and deconvoluted
-    # (rescaling DURING the summation => smoother deconvolution function
-    # Sum with deconvolution, external PSF from low-diffracting files .........
-    for index,datafile in df.iterrows():
-        # (0) Simple progress indicator
-        print('.', end='')
-        # (1) Read datafile
-        datafile_name = SDATA.data_dir.joinpath(datafile.DatafileName)
-        arr = stemdiff.io.Datafiles.read(SDATA, datafile_name)
-        # (2) Rescale/upscale datafile and THEN remove border region
-        # (i) the accurate image center must be taken from the upscaled image
-        # (ii) then the borders can be removed with respect to the center
-        # (This procedure is necessary to center the images precisely.
-        # (The accurate centers from upscaled images are saved in database.
-        # (Some border region should ALWAYS be cut, for two reasons:
-        # (i) weak/zero diffractions at edges and (ii) detector edge artifacts
-        arr = stemdiff.io.Arrays.rescale(arr, R, order=3)
-        xc,yc = (round(datafile.Xcenter),round(datafile.Ycenter))
-        arr = stemdiff.io.Arrays.remove_edges(arr,img_size*R,xc,yc)        
-        # (3) Deconvolute using the external PSF
-        # (a) save np.max, normalize
-        # (reason: deconvolution algorithm requires normalized arrays...
-        # (...and we save original max.intensity to re-normalize the result
-        norm_const = np.max(arr)
-        arr_norm = arr/np.max(arr)
-        psf_norm = psf/np.max(psf)
-        # (b) perform the deconvolution
-        arr_deconv = restoration.richardson_lucy(
-            arr_norm, psf_norm, num_iter=iterate)
-        # (c) restore original range of intensities = re-normalize
-        arr = arr_deconv * norm_const
-        # (4) Add rescaled and deconvoluted array to summation
-        sum_arr += arr
-        # (5) Updated n = number of summed arrays
-        n += 1
-    # Finalize and return result ..............................................
-    # (a) terminate simple progress indicator
-    print('End')
-    # (b) normalize the final array
-    sum_arr = sum_arr/n
-    # (c) convert to final array with integer values
-    # (why integer values? => arr with int's can be plotted as image and saved
-    final_arr = np.round(sum_arr).astype(np.uint16)
-    # (d) return the finalized array
-    return(final_arr)
-
-
-def sum_with_deconvolution_type2(SDATA, DIFFIMAGES, df, iterate):
-    '''
-    Sum datafiles with 2D-PSF deconvolution of type2.
-    
-    This function is usually called from stemdiff.sum.sum_datafiles.
-    For argument description see the abovementioned function.
-
-    * What is deconvolution type2:
-        - Richardson-Lucy deconvolution.
-        - The 2D-PSF function estimated from central region of each datafile.
-    * Parameters of the function:
-        - This function is usually called from stemdiff.sum.sum_files.
-        - The parameters are transferred from the sum_files function
-    '''
-    # Prepare variables .......................................................
-    n = 0
-    R = SDATA.detector.upscale
-    img_size = DIFFIMAGES.imgsize
-    psf_size = DIFFIMAGES.psfsize
-    # Prepare array for summation
-    # (for better precision, we use deconvolution on rescaled/upscaled array
-    sum_arr = np.zeros((img_size*R,img_size*R), dtype=np.float32)
-    # Sum datafiles
-    # (we sum datafiles cut, rescaled, and deconvoluted
-    # (rescaling DURING the summation => smoother deconvolution function
-    # Sum with deconvolution, PSF from center of image ........................
-    for index,datafile in df.iterrows():
-        # (0) Simple progress indicator
-        print('.', end='')
-        # (1) Read datafile
-        datafile_name = SDATA.data_dir.joinpath(datafile.DatafileName)
-        arr = stemdiff.io.Datafiles.read(SDATA, datafile_name) 
-        # (2) Rescale/upscale datafile and THEN remove border region
-        # (i) the accurate image center must be taken from the upscaled image
-        # (ii) then the borders can be removed with respect to the center
-        # (This procedure is necessary to center the images precisely.
-        # (The accurate centers from upscaled images are saved in database.
-        # (Some border region should ALWAYS be cut, for two reasons:
-        # (i) weak/zero diffractions at edges and (ii) detector edge artifacts
-        arr = stemdiff.io.Arrays.rescale(arr, R, order=3)
-        xc,yc = (round(datafile.Xcenter),round(datafile.Ycenter))
-        arr = stemdiff.io.Arrays.remove_edges(arr,img_size*R,xc,yc)        
-        # (3) Prepare PSF from the center of given array
-        psf = stemdiff.psf.PSFtype2.get_psf(arr, psf_size, circular=True)
-        # (4) Deconvolute
-        # (a) save np.max, normalize
-        # (reason: deconvolution algorithm requires normalized arrays...
-        # (...and we save original max.intensity to re-normalize the result
-        norm_const = np.max(arr)
-        arr_norm = arr/np.max(arr)
-        psf_norm = psf/np.max(psf)
-        # (b) perform the deconvolution
-        arr_deconv = restoration.richardson_lucy(
-            arr_norm, psf_norm, num_iter=iterate)
-        # (c) restore original range of intensities = re-normalize
-        arr = arr_deconv * norm_const
-        # (5) Add rescaled and deconvoluted array to summation
-        sum_arr += arr
-        # (6) Updated n = number of summed arrays
-        n += 1
-    # Finalize and return result ..............................................
-    # (a) terminate simple progress indicator
-    print('End')
-    # (b) normalize the final array
-    sum_arr = sum_arr/n
-    # (c) convert to final array with integer values
-    # (why integer values? => arr with int's can be plotted as image and saved
-    final_arr = np.round(sum_arr).astype(np.uint16)
-    # (d) return the finalized array
-    return(final_arr)
-
-def sum_with_deconvolution_type3(
-        SDATA, DIFFIMAGES, df, iterate, cake, subtract):
-    '''
-    Sum datafiles with 2D-PSF deconvolution of type3.
-    
-    * What deconvolution type3:
-        - Richardson-Lucy deconvolution.
-        - The 2D-PSF function is estimated from each (whole) datafile.
-        - The diffractions in 2D-PSF are removed by means of "cake method".
-    * Parameters of the function:
-        - This function is usually called from stemdiff.sum.sum_files.
-        - The parameters are transferred from the sum_files function
-    '''
-    
-    # Prepare variables .......................................................   
-    n = 0
-    R = SDATA.detector.upscale
-    # ! img_size and psf_size must by multiplied by R wherever relevant
-    img_size = DIFFIMAGES.imgsize 
-    psf_size = DIFFIMAGES.psfsize
-    # Prepare array for summation
-    # (for better precision, we use deconvolution on rescaled/upscaled array
-    sum_arr = np.zeros((img_size*R,img_size*R), dtype=np.float32)
-    # Sum datafiles
-    # (we sum datafiles cut, rescaled, and deconvoluted
-    # (rescaling DURING the summation => smoother deconvolution function
-    # Sum with deconvolution, PSF from center of image ........................
-    for index,datafile in df.iterrows():
-        # (0) Simple progress indicator
-        print('.', end='')
-        # (1) Read datafile
-        datafile_name = SDATA.data_dir.joinpath(datafile.DatafileName)
-        arr = stemdiff.io.Datafiles.read(SDATA, datafile_name) 
-        # (2) Rescale/upscale datafile and THEN remove border region
-        # (i) the accurate image center must be taken from the upscaled image
-        # (ii) then the borders can be removed with respect to the center
-        # (This procedure is necessary to center the images precisely.
-        # (The accurate centers from upscaled images are saved in database.
-        # (Some border region should ALWAYS be cut, for two reasons:
-        # (i) weak/zero diffractions at edges and (ii) detector edge artifacts
-        arr = stemdiff.io.Arrays.rescale(arr, R, order=3)
-        xc,yc = (round(datafile.Xcenter),round(datafile.Ycenter))
-        arr = stemdiff.io.Arrays.remove_edges(arr,img_size*R,xc,yc)        
-        # (3) Prepare PSF from the center of given array
-        # ! psf_size must by multiplied by R
-        psf = stemdiff.psf.PSFtype3.get_psf(arr, psf_size*R, cake, subtract)   
-        if subtract:    
-            # Individual background (PSF) subtraction
-            arr = arr - psf
-            # All negative values shoud go to zero!
-            # (the negative values have result in many side effects and errors!
-            arr = np.where(arr < 0, 0, arr)
-<<<<<<< HEAD
-        # (5) Deconvolute
-        if iterate > 0:
-            # (a) save np.max, normalize
-            # (reason: deconvolution algorithm requires normalized arrays...
-            # (...and we save original max.intensity to re-normalize the result
-            norm_const = np.max(arr)
-            arr_norm = arr/np.max(arr)
-            psf_norm = psf/np.max(psf)
-            # (b) perform the deconvolution
-            arr_deconv = restoration.richardson_lucy(
-                arr_norm, psf_norm, num_iter=iterate)
-            # (c) restore original range of intensities = re-normalize
-            arr = arr_deconv * norm_const
-        # (6) Add rescaled and deconvoluted array to summation
-=======
-        # (4) Deconvolute
-        # (a) save np.max, normalize
-        # (reason: deconvolution algorithm requires normalized arrays...
-        # (...and we save original max.intensity to re-normalize the result
-        norm_const = np.max(arr)
-        arr_norm = arr/np.max(arr)
-        psf_norm = psf/np.max(psf)
-        # (b) perform the deconvolution
-        arr_deconv = restoration.richardson_lucy(
-            arr_norm, psf_norm, num_iter=iterate)
-        # (c) restore original range of intensities = re-normalize
-        arr = arr_deconv * norm_const
-        # (5) Add rescaled and deconvoluted array to summation
->>>>>>> 27bc9a77
-        sum_arr += arr
-        # (6) Updated n = number of summed arrays
-        n += 1
-    # Finalize and return result ..............................................
-    # (a) terminate simple progress indicator
-    print('End')
-    # (b) normalize the final array
-    sum_arr = sum_arr/n
-    # (c) convert to final array with integer values
-    # (why integer values? => arr with int's can be plotted as image and saved
-    final_arr = np.round(sum_arr).astype(np.uint16)
-    # (d) return the finalized array
-    return(final_arr)
-
-def sum_with_deconvolution_type4(
-        DETECTOR, DATAFILES, DIFFIMAGES, df, iterate):
-    '''
-    Sum datafiles with 2D-PSF deconvolution of type4.
-    
-    * What is deconvolution type4: 
-        - Richardson-Lucy deconvolution.
-        - The 2D-PSF function estimated from whole datafile (~type3).
-        - The 2D-PSF subtracted from the datafile (background removal).
-        - Final deconvolution with 2D-PSF from central region (~type2).
-    * Parameters of the function:
-        - This function is usually called from stemdiff.sum.sum_files.
-        - The parameters are transferred from the sum_files function
-    '''
-    pass
-    
-
+'''
+stemdiff.sum
+------------
+The summation of 4D-STEM datafiles to create one 2D powder diffraction file.
+
+In stemdiff, we can sum datafiles in with or without 2D-PSF deconvolution.
+We just call function sum_datafiles with various arguments as explained below.
+The key argument determining type of deconvolution is deconv:
+    
+* deconv=0 = sum *without* deconvolution
+* deconv=1 = sum deconvolution, fixed PSF from selected datafiles
+* deconv=2 = sum with deconvolution, individual PSF from central region
+* deconv=3 = sum with deconvolution, individual PSF from whole datafile
+'''
+
+import numpy as np
+import stemdiff.io
+import stemdiff.dbase
+from skimage import restoration
+
+
+def sum_datafiles(
+        SDATA, DIFFIMAGES,
+        df, deconv=0, iterate=10, psf=None, cake=None, subtract=None):
+    '''
+    Sum datafiles from a 4D-STEM dataset.
+    
+    Parameters
+    ----------
+    SDATA : stemdiff.gvars.SourceData object
+        The object describes source data (detector, data_dir, filenames).
+    DIFFIMAGES : stemdiff.gvars.DiffImages object
+        Object describing the diffraction images/patterns.
+    df : pandas.DataFrame object
+        Database with datafile names and characteristics.
+    deconv : int, optional, default is 0
+        Deconvolution type:
+        0 = no deconvolution,
+        1 = deconvolution based on external PSF,
+        2 = deconvolution based on PSF from central region,
+        3 = deconvolution based on PSF from whole datafile.    
+    iterate : integer, optional, default is 10  
+        Number of iterations during the deconvolution.
+    psf : 2D-numpy array or None, optional, default is None
+        Array representing 2D-PSF function.
+        Relevant only for deconv = 1.
+        
+    Returns
+    -------
+    final_arr : 2D numpy array
+        The array is a sum of datafiles;
+        if the datafiles are pre-filtered, we get sum of filtered datafiles,
+        if PSF is given, we get sum of datafiles with PSF deconvolution.
+    
+    Technical notes
+    ---------------
+    This function works as signpost.
+    It reads the summation parameters and
+    calls more specific summation function.
+    '''
+    if deconv == 0:
+        arr = sum_without_deconvolution(
+            SDATA, DIFFIMAGES, df)
+    elif deconv == 1:
+        arr = sum_with_deconvolution_type1( 
+            SDATA, DIFFIMAGES, df, psf, iterate)
+    elif deconv == 2:
+        arr = sum_with_deconvolution_type2(
+            SDATA, DIFFIMAGES, df, iterate)
+    elif deconv == 3:
+        arr = sum_with_deconvolution_type3(
+            SDATA, DIFFIMAGES, df, iterate, cake, subtract)
+    else:
+        print(f'Unknown deconvolution type: deconv={deconv}')
+        print('Nothing to do.')
+        return(None)
+    return(arr)
+
+def sum_without_deconvolution(SDATA, DIFFIMAGES, df):
+    '''
+    Sum datafiles wihtout deconvolution.
+
+    * Parameters of the function:
+        - This function is usually called from stemdiff.sum.sum_files.
+        - The parameters are transferred from the sum_files function
+'''
+    # Prepare variables
+    n = 0  # number of summed datafiles
+    R = SDATA.detector.upscale
+    img_size = DIFFIMAGES.imgsize
+    # Prepare array for summation
+    # (for the precise center determination, we must sum upscaled arrays
+    sum_arr   = np.zeros((img_size*R,img_size*R), dtype=np.float32)
+    # Sum datafiles
+    for index,datafile in df.iterrows():
+        # Read datafile to array
+        datafile_name = SDATA.data_dir.joinpath(datafile.DatafileName)
+        arr = stemdiff.io.Datafiles.read(SDATA, datafile_name)
+        # Rescale/upscale datafile and THEN remove border region
+        # (i) the accurate image center must be taken from the upscaled image
+        # (ii) then the borders can be removed with respect to the center
+        # (This procedure is necessary to center the images precisely.
+        # (The accurate centers from upscaled images are saved in database.
+        # (Some border region should ALWAYS be cut, for two reasons:
+        # (i) weak/zero diffractions at edges and (ii) detector edge artifacts
+        arr = stemdiff.io.Arrays.rescale(arr, R, order=3)
+        xc,yc = (round(datafile.Xcenter),round(datafile.Ycenter))
+        arr = stemdiff.io.Arrays.remove_edges(arr,img_size*R,xc,yc)
+        # Add current datafile/array to summation
+        sum_arr += arr
+        # Update n = number of summed arrays
+        n += 1
+    # Prepare final array = (1) normalize summation and (2) convert to final
+    sum_arr = sum_arr/n
+    final_arr = np.round(sum_arr).astype(np.uint16)
+    # Return the final array
+    return(final_arr)
+
+def sum_with_deconvolution_type1(SDATA, DIFFIMAGES, df, psf, iterate):
+    '''
+    Sum datafiles with 2D-PSF deconvolution of type1.
+    
+    This function is usually called from stemdiff.sum.sum_datafiles.
+    For argument description see the abovementioned function.
+    
+    * What is deconvolution type1:
+        - Richardson-Lucy deconvolution.
+        - 2D-PSF function estimated from files with negligible diffractions.
+        - Therefore, the 2D-PSF function is the same for all summed datafiles.
+    * Parameters of the function:
+        - This function is usually called from stemdiff.sum.sum_files.
+        - The parameters are transferred from the sum_files function
+    '''
+    # Prepare variables .......................................................
+    n = 0
+    R = SDATA.detector.upscale
+    img_size = DIFFIMAGES.imgsize
+    # Prepare array for summation
+    # (for better precision, we use deconvolution on rescaled/upscaled array
+    sum_arr = np.zeros((img_size*R,img_size*R), dtype=np.float32)
+    # Sum datafiles
+    # (we sum datafiles cut, rescaled, and deconvoluted
+    # (rescaling DURING the summation => smoother deconvolution function
+    # Sum with deconvolution, external PSF from low-diffracting files .........
+    for index,datafile in df.iterrows():
+        # (0) Simple progress indicator
+        print('.', end='')
+        # (1) Read datafile
+        datafile_name = SDATA.data_dir.joinpath(datafile.DatafileName)
+        arr = stemdiff.io.Datafiles.read(SDATA, datafile_name)
+        # (2) Rescale/upscale datafile and THEN remove border region
+        # (i) the accurate image center must be taken from the upscaled image
+        # (ii) then the borders can be removed with respect to the center
+        # (This procedure is necessary to center the images precisely.
+        # (The accurate centers from upscaled images are saved in database.
+        # (Some border region should ALWAYS be cut, for two reasons:
+        # (i) weak/zero diffractions at edges and (ii) detector edge artifacts
+        arr = stemdiff.io.Arrays.rescale(arr, R, order=3)
+        xc,yc = (round(datafile.Xcenter),round(datafile.Ycenter))
+        arr = stemdiff.io.Arrays.remove_edges(arr,img_size*R,xc,yc)        
+        # (3) Deconvolute using the external PSF
+        # (a) save np.max, normalize
+        # (reason: deconvolution algorithm requires normalized arrays...
+        # (...and we save original max.intensity to re-normalize the result
+        norm_const = np.max(arr)
+        arr_norm = arr/np.max(arr)
+        psf_norm = psf/np.max(psf)
+        # (b) perform the deconvolution
+        arr_deconv = restoration.richardson_lucy(
+            arr_norm, psf_norm, num_iter=iterate)
+        # (c) restore original range of intensities = re-normalize
+        arr = arr_deconv * norm_const
+        # (4) Add rescaled and deconvoluted array to summation
+        sum_arr += arr
+        # (5) Updated n = number of summed arrays
+        n += 1
+    # Finalize and return result ..............................................
+    # (a) terminate simple progress indicator
+    print('End')
+    # (b) normalize the final array
+    sum_arr = sum_arr/n
+    # (c) convert to final array with integer values
+    # (why integer values? => arr with int's can be plotted as image and saved
+    final_arr = np.round(sum_arr).astype(np.uint16)
+    # (d) return the finalized array
+    return(final_arr)
+
+
+def sum_with_deconvolution_type2(SDATA, DIFFIMAGES, df, iterate):
+    '''
+    Sum datafiles with 2D-PSF deconvolution of type2.
+    
+    This function is usually called from stemdiff.sum.sum_datafiles.
+    For argument description see the abovementioned function.
+
+    * What is deconvolution type2:
+        - Richardson-Lucy deconvolution.
+        - The 2D-PSF function estimated from central region of each datafile.
+    * Parameters of the function:
+        - This function is usually called from stemdiff.sum.sum_files.
+        - The parameters are transferred from the sum_files function
+    '''
+    # Prepare variables .......................................................
+    n = 0
+    R = SDATA.detector.upscale
+    img_size = DIFFIMAGES.imgsize
+    psf_size = DIFFIMAGES.psfsize
+    # Prepare array for summation
+    # (for better precision, we use deconvolution on rescaled/upscaled array
+    sum_arr = np.zeros((img_size*R,img_size*R), dtype=np.float32)
+    # Sum datafiles
+    # (we sum datafiles cut, rescaled, and deconvoluted
+    # (rescaling DURING the summation => smoother deconvolution function
+    # Sum with deconvolution, PSF from center of image ........................
+    for index,datafile in df.iterrows():
+        # (0) Simple progress indicator
+        print('.', end='')
+        # (1) Read datafile
+        datafile_name = SDATA.data_dir.joinpath(datafile.DatafileName)
+        arr = stemdiff.io.Datafiles.read(SDATA, datafile_name) 
+        # (2) Rescale/upscale datafile and THEN remove border region
+        # (i) the accurate image center must be taken from the upscaled image
+        # (ii) then the borders can be removed with respect to the center
+        # (This procedure is necessary to center the images precisely.
+        # (The accurate centers from upscaled images are saved in database.
+        # (Some border region should ALWAYS be cut, for two reasons:
+        # (i) weak/zero diffractions at edges and (ii) detector edge artifacts
+        arr = stemdiff.io.Arrays.rescale(arr, R, order=3)
+        xc,yc = (round(datafile.Xcenter),round(datafile.Ycenter))
+        arr = stemdiff.io.Arrays.remove_edges(arr,img_size*R,xc,yc)        
+        # (3) Prepare PSF from the center of given array
+        psf = stemdiff.psf.PSFtype2.get_psf(arr, psf_size, circular=True)
+        # (4) Deconvolute
+        # (a) save np.max, normalize
+        # (reason: deconvolution algorithm requires normalized arrays...
+        # (...and we save original max.intensity to re-normalize the result
+        norm_const = np.max(arr)
+        arr_norm = arr/np.max(arr)
+        psf_norm = psf/np.max(psf)
+        # (b) perform the deconvolution
+        arr_deconv = restoration.richardson_lucy(
+            arr_norm, psf_norm, num_iter=iterate)
+        # (c) restore original range of intensities = re-normalize
+        arr = arr_deconv * norm_const
+        # (5) Add rescaled and deconvoluted array to summation
+        sum_arr += arr
+        # (6) Updated n = number of summed arrays
+        n += 1
+    # Finalize and return result ..............................................
+    # (a) terminate simple progress indicator
+    print('End')
+    # (b) normalize the final array
+    sum_arr = sum_arr/n
+    # (c) convert to final array with integer values
+    # (why integer values? => arr with int's can be plotted as image and saved
+    final_arr = np.round(sum_arr).astype(np.uint16)
+    # (d) return the finalized array
+    return(final_arr)
+
+def sum_with_deconvolution_type3(
+        SDATA, DIFFIMAGES, df, iterate, cake, subtract):
+    '''
+    Sum datafiles with 2D-PSF deconvolution of type3.
+    
+    * What deconvolution type3:
+        - Richardson-Lucy deconvolution.
+        - The 2D-PSF function is estimated from each (whole) datafile.
+        - The diffractions in 2D-PSF are removed by means of "cake method".
+    * Parameters of the function:
+        - This function is usually called from stemdiff.sum.sum_files.
+        - The parameters are transferred from the sum_files function
+    '''
+    
+    # Prepare variables .......................................................
+    n = 0
+    R = SDATA.detector.upscale
+    # ! img_size and psf_size must by multiplied by R wherever relevant
+    img_size = DIFFIMAGES.imgsize 
+    psf_size = DIFFIMAGES.psfsize
+    # Prepare array for summation
+    # (for better precision, we use deconvolution on rescaled/upscaled array
+    sum_arr = np.zeros((img_size*R,img_size*R), dtype=np.float32)
+    # Sum datafiles
+    # (we sum datafiles cut, rescaled, and deconvoluted
+    # (rescaling DURING the summation => smoother deconvolution function
+    # Sum with deconvolution, PSF from center of image ........................
+    for index,datafile in df.iterrows():
+        # (0) Simple progress indicator
+        print('.', end='')
+        # (1) Read datafile
+        datafile_name = SDATA.data_dir.joinpath(datafile.DatafileName)
+        arr = stemdiff.io.Datafiles.read(SDATA, datafile_name) 
+        # (2) Rescale/upscale datafile and THEN remove border region
+        # (i) the accurate image center must be taken from the upscaled image
+        # (ii) then the borders can be removed with respect to the center
+        # (This procedure is necessary to center the images precisely.
+        # (The accurate centers from upscaled images are saved in database.
+        # (Some border region should ALWAYS be cut, for two reasons:
+        # (i) weak/zero diffractions at edges and (ii) detector edge artifacts
+        arr = stemdiff.io.Arrays.rescale(arr, R, order=3)
+        xc,yc = (round(datafile.Xcenter),round(datafile.Ycenter))
+        arr = stemdiff.io.Arrays.remove_edges(arr,img_size*R,xc,yc)        
+        # (3) Prepare PSF from the center of given array
+        # ! psf_size must by multiplied by R
+        psf = stemdiff.psf.PSFtype3.get_psf(arr, psf_size*R, cake, subtract)   
+        if subtract:    
+            # Individual background (PSF) subtraction
+            arr = arr - psf
+            # All negative values shoud go to zero!
+            # (the negative values have result in many side effects and errors!
+            arr = np.where(arr < 0, 0, arr)
+        # (4) Deconvolute
+        # (a) save np.max, normalize
+        # (reason: deconvolution algorithm requires normalized arrays...
+        # (...and we save original max.intensity to re-normalize the result
+        norm_const = np.max(arr)
+        arr_norm = arr/np.max(arr)
+        psf_norm = psf/np.max(psf)
+        # (b) perform the deconvolution
+        arr_deconv = restoration.richardson_lucy(
+            arr_norm, psf_norm, num_iter=iterate)
+        # (c) restore original range of intensities = re-normalize
+        arr = arr_deconv * norm_const
+        # (5) Add rescaled and deconvoluted array to summation
+        sum_arr += arr
+        # (6) Updated n = number of summed arrays
+        n += 1
+    # Finalize and return result ..............................................
+    # (a) terminate simple progress indicator
+    print('End')
+    # (b) normalize the final array
+    sum_arr = sum_arr/n
+    # (c) convert to final array with integer values
+    # (why integer values? => arr with int's can be plotted as image and saved
+    final_arr = np.round(sum_arr).astype(np.uint16)
+    # (d) return the finalized array
+    return(final_arr)
+
+def sum_with_deconvolution_type4(
+        DETECTOR, DATAFILES, DIFFIMAGES, df, iterate):
+    '''
+    Sum datafiles with 2D-PSF deconvolution of type4.
+    
+    * What is deconvolution type4: 
+        - Richardson-Lucy deconvolution.
+        - The 2D-PSF function estimated from whole datafile (~type3).
+        - The 2D-PSF subtracted from the datafile (background removal).
+        - Final deconvolution with 2D-PSF from central region (~type2).
+    * Parameters of the function:
+        - This function is usually called from stemdiff.sum.sum_files.
+        - The parameters are transferred from the sum_files function
+    '''
+    pass
+    
+